--- conflicted
+++ resolved
@@ -1,10 +1,5 @@
-<<<<<<< HEAD
-from dataclasses import dataclass, field
+from dataclasses import dataclass
 from datetime import datetime, timedelta
-=======
-from dataclasses import dataclass
-from datetime import datetime
->>>>>>> 0b574d47
 
 
 @dataclass(order=True)
